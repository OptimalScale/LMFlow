#!/usr/bin/env python
# coding=utf-8
"""This script defines dataclasses: ModelArguments and DatasetArguments,
that contain the arguments for the model and dataset used in training.

It imports several modules, including dataclasses, field from typing, Optional from typing,
require_version from transformers.utils.versions, MODEL_FOR_CAUSAL_LM_MAPPING,
and TrainingArguments from transformers.

MODEL_CONFIG_CLASSES is assigned a list of the model config classes from
MODEL_FOR_CAUSAL_LM_MAPPING. MODEL_TYPES is assigned a tuple of the model types
extracted from the MODEL_CONFIG_CLASSES.
"""
<<<<<<< HEAD
import logging
=======
import os
>>>>>>> 5d5d44ea
from dataclasses import dataclass, field
from typing import Optional, List, Literal

from transformers.utils.versions import require_version
from transformers import (
    MODEL_FOR_CAUSAL_LM_MAPPING,
    TrainingArguments,
)
from trl.trainer.utils import OnpolicyRuntimeConfig

MODEL_CONFIG_CLASSES = list(MODEL_FOR_CAUSAL_LM_MAPPING.keys())
MODEL_TYPES = tuple(conf.model_type for conf in MODEL_CONFIG_CLASSES)


logger = logging.getLogger(__name__)


@dataclass
class ModelArguments:
    """
    Define a class ModelArguments using the dataclass decorator. 
    The class contains several optional parameters that can be used to configure a model. 
    
    model_name_or_path : str
        a string representing the path or name of a pretrained
        model checkpoint for weights initialization. If None, a model will be trained from scratch.

    model_type :  str
        a string representing the type of model to use if training from
        scratch. If not provided, a pretrained model will be used.
    
    config_overrides :  str
        a string representing the default config settings to override
        when training a model from scratch.
    
    config_name : str
        a string representing the name or path of the pretrained config to
        use, if different from the model_name_or_path.
    
    tokenizer_name :  str
        a string representing the name or path of the pretrained tokenizer
        to use, if different from the model_name_or_path.

    cache_dir :  str
        a string representing the path to the directory where pretrained models
        downloaded from huggingface.co will be stored.

    use_fast_tokenizer : bool
        a boolean indicating whether to use a fast tokenizer (backed by the
        tokenizers library) or not.

    model_revision :  str
        a string representing the specific model version to use (can be a
        branch name, tag name, or commit id).

    use_auth_token : bool
        a boolean indicating whether to use the token generated when running
        huggingface-cli login (necessary to use this script with private models).

    torch_dtype :  str
        a string representing the dtype to load the model under. If auto is
        passed, the dtype will be automatically derived from the model's weights.

    use_ram_optimized_load : bool
        a boolean indicating whether to use disk mapping when memory is not
        enough.
        
    use_int8 : bool
        a boolean indicating whether to load int8 quantization for inference.
        
    load_in_4bit : bool
        whether to load the model in 4bit
        
    model_max_length : int
        The maximum length of the model.
        
    truncation_side : str
        The side on which the model should have truncation applied.
        
    arch_type : str
        Model architecture type.
    """

    model_name_or_path: Optional[str] = field(
        default=None,
        metadata={
            "help": (
                "The model checkpoint for weights initialization.Don't set if you want to train a model from scratch."
            )
        },
    )
    lora_model_path: Optional[str] = field(
        default=None,
        metadata={
            "help": (
                "The incremental model diff introduced by LoRA finetuning."
                " Along with the original non-finetuned model forms the whole"
                " finetuned model."
            )
        }
    )
    model_type: Optional[str] = field(
        default=None,
        metadata={"help": "If training from scratch, pass a model type from the list: " + ", ".join(MODEL_TYPES)},
    )
    config_overrides: Optional[str] = field(
        default=None,
        metadata={
            "help": (
                "Override some existing default config settings when a model is trained from scratch. Example: "
                "n_embd=10,resid_pdrop=0.2,scale_attn_weights=false,summary_type=cls_index"
            )
        },
    )
    arch_type: Optional[str] = field(
        default="decoder_only",
        metadata={
            "help": ("Model architecture type."),
            "choices": ["decoder_only", "encoder_decoder", "text_regression", "vision_encoder_decoder"],
        },
    )
    config_name: Optional[str] = field(
        default=None, metadata={"help": "Pretrained config name or path if not the same as model_name"}
    )
    tokenizer_name: Optional[str] = field(
        default=None, metadata={"help": "Pretrained tokenizer name or path if not the same as model_name"}
    )
    cache_dir: Optional[str] = field(
        default=None,
        metadata={"help": "Where do you want to store the pretrained models downloaded from huggingface.co"},
    )
    use_fast_tokenizer: bool = field(
        default=True,
        metadata={"help": "Whether to use one of the fast tokenizer (backed by the tokenizers library) or not."},
    )
    model_revision: str = field(
        default="main",
        metadata={"help": "The specific model version to use (can be a branch name, tag name or commit id)."},
    )
    use_auth_token: bool = field(
        default=False,
        metadata={
            "help": (
                "Will use the token generated when running `huggingface-cli login` (necessary to use this script "
                "with private models)."
            )
        },
    )
    trust_remote_code: bool = field(
        default=False,
        metadata={
            "help": (
                "Whether to trust remote code when loading model."
            )
        },
    )
    torch_dtype: Optional[str] = field(
        default=None,
        metadata={
            "help": (
                "Override the default `torch.dtype` and load the model under this dtype. If `auto` is passed, the "
                "dtype will be automatically derived from the model's weights."
            ),
            "choices": ["auto", "bfloat16", "float16", "float32"],
        },
    )
    use_lora: bool = field(
        default=False,
        metadata={"help": "Whether to lora."},
    )
    use_qlora: bool = field(
        default=False,
        metadata={"help": "Whether to use qlora."},
    )
    bits: int = field(
        default=4,
        metadata={"help": "The number of bits for quantization.",
                  "choices": [4, 8], },
    )
    quant_type: str = field(
        default='nf4',
        metadata={"help": "The quantization type for quantization.",
                  "choices": ["nf4", "fp4"], },
    )
    double_quant: bool = field(
        default=True,
        metadata={"help": "Whether to use double quantization."},
    )
    lora_r: int = field(
        default=8,
        metadata={"help": "the rank of the lora parameters. The smaller lora_r is , the fewer parameters lora has."},
    )
    lora_alpha: int = field(
        default=32,
        metadata={
            "help": "Merging ratio between the fine-tuned model and the original. This is controlled by a parameter called alpha in the paper."},
    )
    lora_target_modules: List[str] = field(
        default=None, metadata={"help": "Pretrained config name or path if not the same as model_name",}
    )
    lora_dropout: float = field(
        default=0.1,
        metadata={"help": "The dropout rate in lora.linear."},
    )
    save_aggregated_lora: bool = field(
        default=False,
        metadata={"help": "Whether to save aggregated lora."},
    )
    use_ram_optimized_load: bool = field(
        default=True,
        metadata={"help": "Whether use disk mapping when memory is not enough."}
    )
    use_flash_attention: bool = field(
        default=False,
        metadata={
            "help": (
                "whether use flash attention layer to reduce GPU memory with"
                " higher time cost."
            )
        }
    )
    truncate_to_model_max_length: bool = field(
        default=True,
        metadata={
            "help": (
                "whether truncate the dataset to model max length."
            )
        }
    )
    do_rope_scaling: bool = field(
        default=False,
        metadata={
            "help": (
                "whether do ROPE scaling for llama model."
                "Linear_scaling credits to the Reddit user /u/kaiokendev."
                "https://arxiv.org/abs/2306.15595"
                "NTK_scaling credits to the Reddit users /u/bloc97 and /u/emozilla."
                "https://www.reddit.com/r/LocalLLaMA/comments/14lz7j5/ntkaware_scaled_rope_allows_llama_models_to_have/"
            )
        }
    )
    rope_pi_ratio: int = field(
        default=1,
        metadata={
            "help": (
                "the ratio of pi in RoPE scaling."
            )
        }
    )
    rope_ntk_ratio: int = field(
        default=1,
        metadata={
            "help": (
                "the ratio of NTK in RoPE scaling."
            )
        }
    )
    use_int8: bool = field(
        default=False,
        metadata={"help": "whether to load int8 quantization for inference"}
    )
    load_in_4bit: Optional[bool] = field(
        default=True,
        metadata={
            "help": "whether to load the model in 4bit"
        },
    )
    model_max_length: Optional[int] = field(
        default=None,
        metadata={"help": (
            "The maximum length of the model. When not specified, "
            "will follow the model's default max length. (i.e., tokenizer.model_max_length)")
        },
    )
    truncation_side: str = field(
        default=None,
        metadata={
            "help": (
                "The side on which the tokenizer should have truncation applied. "
                "When not specified, will follow the tokenizer's default truncation strategy. "
                "(i.e., tokenizer.truncation_side)"),
            "choices": [None, "left", "right"],
        },
    )

    def __post_init__(self):
        if self.config_overrides is not None and (self.config_name is not None or self.model_name_or_path is not None):
            raise ValueError(
                "--config_overrides can't be used in combination with --config_name or --model_name_or_path"
            )
            
        if self.use_qlora:
            if not self.use_lora:
                logger.warning("use_qlora is set to True, but use_lora is not set to True. Setting use_lora to True.")
                self.use_lora = True


@dataclass
class VisModelArguments(ModelArguments):
    low_resource: Optional[bool] = field(
        default=False,
        metadata={
            "help": "Use 8 bit and float16 when loading llm"
        }
    )
    custom_model: bool = field(
        default=False,
        metadata={"help": "flag for the model from huggingface or not"}
    )
    pretrained_language_projection_path: str = field(
        default=None,
        metadata={"help": "path for model pretrained_language_projection_path"}
    )
    custom_vision_model: bool = field(
        default=False,
        metadata={"help": "flag for the model from huggingface or not"}
    )
    image_encoder_name_or_path: Optional[str] = field(
        default=None,
        metadata={
            "help": (
                "The name or path of the image encoder to use."
            )
        },
    )
    qformer_name_or_path: Optional[str] = field(
        default=None,
        metadata={
            "help": (
                "llm model in multi-modality model"
            )
        },
    )
    llm_model_name_or_path: Optional[str] = field(
        default=None,
        metadata={
            "help": (
                "llm model in multi-modality model"
            )
        },
    )
    use_prompt_cache: bool = field(
        default=False,
        metadata={"help": "Whether to use prompt cache."},
    )
    prompt_cache_path: Optional[str] = field(
        default=None,
        metadata={"help": "Path to prompt cache."},
    )
    llava_loading: Optional[bool] = field(
        default=False,
        metadata={"help": "Whether to load module by module from pretrained model."},
    )
    with_qformer: Optional[bool] = field(
        default=False,
        metadata={"help": "Whether to use qformer."},
    )
    vision_select_layer: Optional[int] = field(
        default=-2,
        metadata={"help": "Which layer to select in vision model."},
    )
    llava_pretrain_model_path: Optional[str] = field(
        default=None,
        metadata={"help": "Path to llava pretrained model."},
    )
    save_pretrain_model_path: Optional[str] = field(
        default=None,
        metadata={"help": "Path to pretrained model."},
    )


@dataclass
class DatasetArguments:
    """
    Define a class DatasetArguments using the dataclass decorator.
    The class contains several optional parameters that can be used to configure a dataset for a language model.


    dataset_path : str
        a string representing the path of the dataset to use.

    dataset_name : str
        a string representing the name of the dataset to use. The default value is "customized".

    is_custom_dataset : bool
        a boolean indicating whether to use custom data. The default value is False.

    customized_cache_dir : str
        a string representing the path to the directory where customized dataset caches will be stored.

    dataset_config_name : str
        a string representing the configuration name of the dataset to use (via the datasets library).

    train_file : str
        a string representing the path to the input training data file (a text file).

    validation_file : str
        a string representing the path to the input evaluation data file to evaluate the perplexity on (a text file).

    max_train_samples : int
        an integer indicating the maximum number of training examples to use for debugging or quicker training.
        If set, the training dataset will be truncated to this number.

    max_eval_samples: int
        an integer indicating the maximum number of evaluation examples to use for debugging or quicker training.
        If set, the evaluation dataset will be truncated to this number.

    streaming : bool
        a boolean indicating whether to enable streaming mode.

    block_size: int
        an integer indicating the optional input sequence length after tokenization. The training dataset will be
        truncated in blocks of this size for training.

    train_on_prompt: bool
        a boolean indicating whether to train on prompt for conversation datasets such as ShareGPT.

    conversation_template: str
        a string representing the template for conversation datasets.

    The class also includes some additional parameters that can be used to configure the dataset further, such as `overwrite_cache`,
    `validation_split_percentage`, `preprocessing_num_workers`, `disable_group_texts`, `demo_example_in_prompt`, `explanation_in_prompt`,
    `keep_linebreaks`, and `prompt_structure`.

    The field function is used to set default values and provide help messages for each parameter. The Optional type hint is
    used to indicate that a parameter is optional. The metadata argument is used to provide additional information about
    each parameter, such as a help message.
    """

    dataset_path: Optional[str] = field(
        default=None, metadata={"help": "The path of the dataset to use."}
    )
    dataset_name: Optional[str] = field(
        default="customized", metadata={"help": "Should be \"customized\""}
    )
    is_custom_dataset: Optional[bool] = field(
        default=False, metadata={"help": "whether to use custom data"}
    )
    customized_cache_dir: Optional[str] = field(
        default=".cache/llm-ft/datasets",
        metadata={"help": "Where do you want to store the customized dataset caches"},
    )
    dataset_config_name: Optional[str] = field(
        default=None, metadata={"help": "The configuration name of the dataset to use (via the datasets library)."}
    )
    train_file: Optional[str] = field(default=None, metadata={"help": "The input training data file (a text file)."})
    validation_file: Optional[str] = field(
        default=None,
        metadata={"help": "An optional input evaluation data file to evaluate the perplexity on (a text file)."},
    )
    max_train_samples: Optional[int] = field(
        default=None,
        metadata={
            "help": (
                "For debugging purposes or quicker training, truncate the number of training examples to this "
                "value if set."
            )
        },
    )
    max_eval_samples: Optional[int] = field(
        default=1e10,
        metadata={
            "help": (
                "For debugging purposes or quicker training, truncate the number of evaluation examples to this "
                "value if set."
            )
        },
    )
    streaming: bool = field(default=False, metadata={"help": "Enable streaming mode"})
    block_size: Optional[int] = field(
        default=None,
        metadata={
            "help": (
                "Optional input sequence length after tokenization. "
                "The training dataset will be truncated in block of this size for training. "
                "Default to the model max input length for single sentence inputs (take into account special tokens)."
            )
        },
    )
    overwrite_cache: bool = field(
        default=False, metadata={"help": "Overwrite the cached training and evaluation sets"}
    )
    validation_split_percentage: Optional[int] = field(
        default=5,
        metadata={
            "help": "The percentage of the train set used as validation set in case there's no validation split"
        },
    )
    preprocessing_num_workers: Optional[int] = field(
        default=None,
        metadata={"help": "The number of processes to use for the preprocessing."},
    )
    group_texts_batch_size: int = field(
        default=1000,
        metadata={
            "help": (
                "Number of samples that will be grouped together to go though"
                " `group_texts` operation. See `--disable_group_texts` for"
                " detailed explanation of this operation."
            )
        }
    )
    disable_group_texts: bool = field(
        default=True,
        metadata={
            "help": (
                "Whether we disable group of original samples together to"
                " generate sample sequences of length `block_size`"
                " By Default, it is True, which means the long samples"
                " are truncated to `block_size` tokens"
                " and short samples are padded to `block_size` tokens."
                " If set to False, we group every 1000 tokenized"
                " sequences together, divide them into"
                " [{total_num_tokens} / {block_size}] sequences,"
                " each with `block_size` tokens"
                " (the remaining tokens are ommited."
                " This group text behavior is useful"
                " for continual pretrain or pretrain."
            )
        },
    )
    keep_linebreaks: bool = field(
        default=True, metadata={"help": "Whether to keep line breaks when using TXT files or not."}
    )
    test_file: Optional[str] = field(
        default=None,
        metadata={"help": "Evaluation File Path"},
    )
    train_on_prompt: bool = field(
        default=False,
        metadata={"help": "Whether to train on prompt for conversation datasets such as ShareGPT."}
    )
    conversation_template: Optional[str] = field(
        default=None,
        metadata={"help": "The template for conversation datasets."}
    )

    def __post_init__(self):
        if self.streaming:
            require_version("datasets>=2.0.0", "The streaming feature requires `datasets>=2.0.0`")

        if self.dataset_name is None and self.train_file is None and self.validation_file is None:
            raise ValueError("Need either a dataset name or a training/validation file.")
        else:
            if self.train_file is not None:
                extension = self.train_file.split(".")[-1]
                assert extension in ["csv", "json", "txt"], "`train_file` should be a csv, a json or a txt file."
            if self.validation_file is not None:
                extension = self.validation_file.split(".")[-1]
                assert extension in ["csv", "json", "txt"], "`validation_file` should be a csv, a json or a txt file."


@dataclass
class MultiModalDatasetArguments(DatasetArguments):
    image_folder: Optional[str] = field(
        default=None, metadata={"help": "The folder of the image file."}
    )
    image_aspect_ratio: Optional[str] = field(
        default="pad", metadata={"help": "The ratio type"}
    )
    is_multimodal: Optional[bool] = field(
        default=True, metadata={"help": "Flag for the modality type."}
    )
    use_image_start_end: Optional[bool] = field(
        default=True, metadata={"help": "Flag for the modality type."}
    )
    sep_style: Optional[str] = field(
        default="plain", metadata={"help": "Sep style in multi_modality dataset."}
    )


@dataclass
class FinetunerArguments(TrainingArguments):
    """
    Adapt transformers.TrainingArguments
    """
    eval_dataset_path: Optional[str] = field(
        default=None, metadata={"help": "The path of the eval dataset to use."}
    )
    remove_unused_columns: Optional[bool] = field(
        default=False,
        metadata={
            "help": "whether to remove the unused columns in collate fn"}
    )
    finetune_part: Optional[str] = field(
        default="language_projection",
        metadata={
            "help": "the module to finetune."
        }
    )
    save_language_projection: Optional[str] = field(
        default=False,
        metadata={
            "help": "whether to save language projection layer in multi-modal models."
        }
    )
    use_lisa: bool = field(
        default=False,
        metadata={
            "help": "whether to use LISA training strategy."
        }
    )
    lisa_activated_layers: int = field(
        default=2,
        metadata={
            "help": "the number of activated layers in LISA."
        }
    )
    lisa_interval_steps: int = field(
        default=20,
        metadata={
            "help": "the number of steps in each freezing interval of LISA, i.e. the selected unfreezed layers are randomly switched every {lisa_interval_steps} steps."
        }
    )
    lisa_layers_attribute: str = field(
        default="model.model.layers",
        metadata={
            "help": "where the layer attribute stores, e.g. model.model.layers"
        }
    )
    
    
@dataclass
class RewardModelingArguments(FinetunerArguments):
    """
    Arguments for reward modeling.
    """
    pass


@dataclass
<<<<<<< HEAD
class PPOArguments(FinetunerArguments):
=======
class PPOArguments(OnpolicyRuntimeConfig, FinetunerArguments):
>>>>>>> 5d5d44ea
    """
    Arguments for PPO training, from 
    [trl.trainer.ppov2_config.py](https://github.com/huggingface/trl/blob/main/trl/trainer/ppov2_config.py).
    """
    # common config
    exp_name: str = os.path.basename(__file__)[: -len(".py")]
    """the name of this experiment"""
    run_name: Optional[str] = None
    """a unique name of this run"""
    sanity_check: bool = False
    """wether to run in debug mode"""

    # batch size related config
    num_mini_batches: int = 1
    """Number of minibatches to split a batch into"""
    total_episodes: Optional[int] = None
    """The total number of episodes in the dataset"""
    local_rollout_forward_batch_size: int = 64
    """per rank no grad forward pass in the rollout phase"""
    num_sample_generations: int = 10
    """the number of debugging samples generations (i.e., `generate_completions` calls) throughout training"""

    # other config
<<<<<<< HEAD
=======
    base_model: str = "EleutherAI/pythia-160m"
    """the name of the pretrained model to use"""
>>>>>>> 5d5d44ea
    response_length: int = 53
    """the length of the response"""
    stop_token: Optional[Literal["eos"]] = None
    """the stop token"""
    stop_token_id: Optional[int] = None
    """the truncation token id"""
    temperature: float = 0.7
    """the sampling temperature"""
    penalty_reward_value: int = -1
    """the reward value for responses that do not contain `stop_token_id`"""
    non_eos_penalty: bool = False
    """whether to penalize responses that do not contain `stop_token_id`"""
<<<<<<< HEAD
=======
    reward_model_path: str = "EleutherAI/pythia-160m"
    """the path to the reward model"""
    sft_model_path: str = "EleutherAI/pythia-160m"
    """the path to the sft model"""
>>>>>>> 5d5d44ea

    # ppo config
    num_ppo_epochs: int = 4
    """the number of epochs to train"""
    vf_coef: float = 0.1
    """the value function coefficient"""
    cliprange: float = 0.2
    """the clip range"""
    cliprange_value: float = 0.2
    """the clip range for the value function"""
    gamma: float = 1
    """the discount factor"""
    lam: float = 0.95
    """the lambda value for GAE"""
    whiten_rewards: bool = False
    """whether to whiten the rewards"""
    kl_coef: float = 0.05
    """the KL coefficient"""


@dataclass
class EvaluatorArguments:
    """
    Define a class EvaluatorArguments using the dataclass decorator. The class contains several optional
    parameters that can be used to configure a evaluator.

    local_rank : str
        For distributed training: local_rank

    random_shuffle : bool

    use_wandb : bool

    random_seed : int, default = 1

    output_dir : str, default = './output_dir',

    mixed_precision : str, choice from ["bf16","fp16"].
        mixed precision mode, whether to use bf16 or fp16

    deepspeed :
        Enable deepspeed and pass the path to deepspeed json config file (e.g. ds_config.json) or an already
        loaded json file as a dict

    temperature : float
        An argument of model.generate in huggingface to control the diversity of generation.

    repetition_penalty : float
        An argument of model.generate in huggingface to penalize repetitions.
    """
    local_rank: int = field(
        default=-1,
        metadata={"help": "For distributed training: local_rank"
                  }
    )

    random_shuffle: Optional[bool] = field(
        default=False,
        metadata={"help": ""
                  }
    )

    use_wandb: Optional[bool] = field(
        default=False,
        metadata={
            "help": (
                "When this flag is True, wandb will be enabled"
            )
        },
    )
    random_seed: Optional[int] = field(
        default=1,
        metadata={
            "help": (
                "used to set random seed"
            )
        },
    )
    output_dir: Optional[str] = field(
        default="./output_dir",
        metadata={"help": "Output path for the inferenced results"},
    )
    mixed_precision: Optional[str] = field(
        default="bf16",
        metadata={
            "help": (
                "mixed precision mode, whether to use bf16 or fp16"
            ),
            "choices": ["bf16", "fp16"],
        },
    )
    deepspeed: Optional[str] = field(
        default=None,
        metadata={
            "help": (
                "Enable deepspeed and pass the path to deepspeed json config file (e.g. ds_config.json) or an already"
                " loaded json file as a dict"
            )
        },
    )
    answer_type: Optional[str] = field(
        default="text",
        metadata={
            "help": (
                'Question type for answer extraction from the decoder output.'
                ' Supported types: \n'
                '   1) "multiple_choice", e.g. A, B, C, D, ...\n'
                '   2) "binary_choice", e.g. yes, no, maybe\n'
                '   3) "math", e.g. 1.0, -3.52\n'
                '   4) "text", e.g. "I think that it is okay"\n'
                '   5) Special treatment for several datasets\n'
                '     - "gsm8k"\n'
                '     - "svamp"\n'
                '     - "asdiv"\n'
                '     - "addsub"\n'
                '     - "singleeq"\n'
                '     - "multiarith"\n'
                '     - "aqua"\n'
                '     - "csqa"\n'
                '     - "strategyqa"\n'
                '     - "pubmedqa"\n'
                '     - "medmcqa"\n'
                '     - "usmle"\n'
            )
        },
    )
    prompt_structure: Optional[str] = field(
        default="{input}",
        metadata={
            "help": (
                'Prompt structure to facilitate prompt engineering during'
                ' inference. The model will receive'
                ' `prompt_structure.format(input=input)` as its input.'
            )
        },
    )
    evaluate_block_size: Optional[int] = field(
        default=512,
        metadata={
            "help": (
                "the model will have at least block_size tokens for context when calculating the conditional likelihood of any one token"
                " (provided there are block_size preceding tokens available to condition on)"
            )
        },
    )
    metric: Optional[str] = field(
        default="accuracy",
        metadata={
            "help": "the metric the model will be evaluated on",
            "choices": ["ppl", "perplexity", "acc", "accuracy", "nll", "neg_log_likelihood"],
        },
    )
    inference_batch_size_per_device: Optional[int] = field(
        default=1,
        metadata={
            "help": (
                "every device will infer {inference_batch_size_per_device}"
                " samples in parallel. The inferred results will be concatenaed"
                " with inputs and attach a reward."
            ),
        },
    )
    use_accelerator_for_evaluator: bool = field(
        default=False, metadata={"help": "Whether to use Huggingface Accelerator instead of Deepspeed"},
    )

    temperature: float = field(
        default=0,
        metadata={"help": "Temperature during inference."},
    )

    repetition_penalty: float = field(
        default=1,
        metadata={"help": "Repetition_penalty during inference."},
    )

    max_new_tokens: int = field(
        default=100,
        metadata={"help": "Maximum length during inference."},
    )


@dataclass
class InferencerArguments:
    """
    Define a class InferencerArguments using the dataclass decorator. The class contains several optional
    parameters that can be used to configure a inferencer.

    local_rank : str
        For distributed training: local_rank

    random_seed : int, default = 1

    deepspeed :
        Enable deepspeed and pass the path to deepspeed json config file (e.g. ds_config.json) or an already
        loaded json file as a dict
    mixed_precision : str, choice from ["bf16","fp16"].
        mixed precision mode, whether to use bf16 or fp16

    temperature : float
        An argument of model.generate in huggingface to control the diversity of generation.

    repetition_penalty : float
        An argument of model.generate in huggingface to penalize repetitions.
    """
    device: str = field(
        default="gpu",
        metadata={
            "help": "device of chatbot",
            "choices": ["gpu", "cpu"],
        },
    )
    local_rank: int = field(
        default=-1,
        metadata={"help": "For distributed training: local_rank"
                  },
    )

    temperature: float = field(
        default=0.0,
        metadata={"help": "Temperature during inference."},
    )

    repetition_penalty: float = field(
        default=1,
        metadata={"help": "Repetition_penalty during inference."},
    )

    max_new_tokens: int = field(
        default=100,
        metadata={"help": "Maximum length during inference."},
    )

    random_seed: Optional[int] = field(
        default=1,
        metadata={
            "help": (
                "used to set random seed"
            )
        },
    )
    deepspeed: Optional[str] = field(
        default=None,
        metadata={
            "help": (
                "Enable deepspeed and pass the path to deepspeed json config file (e.g. ds_config.json) or an already"
                " loaded json file as a dict"
            )
        },
    )
    mixed_precision: Optional[str] = field(
        default="bf16",
        metadata={
            "help": (
                "mixed precision mode, whether to use bf16 or fp16"
            ),
            "choices": ["bf16", "fp16"],
        },
    )
    do_sample: Optional[bool] = field(
        default=False,
        metadata={
            "help": "whether turn on true random sampling during inference."
        },
    )
    use_accelerator: bool = field(
        default=False, metadata={"help": "Whether to use Huggingface Accelerator instead of Deepspeed"},
    )


@dataclass
class RaftAlignerArguments(TrainingArguments):
    """
    Define a class RaftAlignerArguments to configure raft aligner.
    """
    output_reward_path: Optional[str] = field(
        default="tmp/raft_aligner/",
        metadata={
            "help": "The path of output rewards."
        }
    )
    output_min_length: Optional[int] = field(
        default=64,
        metadata={
            "help": (
                "minimum length of the output token sequence generated from"
                " model given an input."
            ),
        },
    )
    output_max_length: Optional[int] = field(
        default=128,
        metadata={
            "help": (
                "maximum length of the output token sequence generated from"
                " model given an output."
            ),
        },
    )
    num_raft_iteration: Optional[int] = field(
        default=20,
        metadata={
            "help": "number of iterations of the raft aligner."
        },
    )
    raft_batch_size: Optional[int] = field(
        default=1024,
        metadata={
            "help": (
                "only select {raft_batch_size} samples each time for STF training."
            )
        },
    )
    top_reward_percentage: Optional[float] = field(
        default=0.2,
        metadata={
            "help": (
                "only top {top_reward_percentage} samples in the raft batch,"
                " (in terms of rewards), will be used for SFT the model."
            ),
        },
    )
    inference_batch_size_per_device: Optional[int] = field(
        default=1,
        metadata={
            "help": (
                "every device will infer {inference_batch_size_per_device}"
                " samples in parallel. The inferred results will be concatenaed"
                " with inputs and attach a reward."
            ),
        },
    )
    collection_strategy: Optional[str] = field(
        default="top",
        metadata={
            "help": (
                "{collection_strategy} is either top or local"
                " top means that we rank the samples globally regardless of the prompts"
                " local means that we only rank the samples with the same prompt"
            ),
        },
    )


@dataclass
class BenchmarkingArguments:
    dataset_name: Optional[str] = field(
        default=None,
        metadata={
            "help": "benchmark dataset name provided by lmflow"
        },
    )
    lm_evaluation_metric: Optional[str] = field(
        default="accuracy",
        metadata={
            "help": "the metric the model will be evaluated on",
            "choices": ["acc", "acc_norm", "bleu", "chrf", "em", "f1", "ppl", \
                        "ter", "r@1", "r@2", "mrr", "mc1", "mc2", "word_perplexity", \
                        "byte_perplexity", "bits_per_byte"],
        },
    )


@dataclass
class DPOAlignerArguments:
    """
    The arguments for the DPO training script.
    """
    local_rank: int = field(
        default=-1,
        metadata={"help": "For distributed training: local_rank"
                  },
    )
    # data parameters
    beta: Optional[float] = field(
        default=0.1,
        metadata={
            "help": "the beta parameter for DPO loss"
        }
    )
    # # training parameters
    learning_rate: Optional[float] = field(
        default=5e-4,
        metadata={
            "help": "optimizer learning rate"
        }
    )
    lr_scheduler_type: Optional[str] = field(
        default="cosine",
        metadata={
            "help": "the lr scheduler type"
        }
    )
    warmup_steps: Optional[int] = field(
        default=100, metadata={
            "help": "the number of warmup steps"
        }
    )
    weight_decay: Optional[float] = field(
        default=0.05, metadata={
            "help": "the weight decay"
        }
    )
    optimizer_type: Optional[str] = field(
        default="paged_adamw_32bit",
        metadata={
            "help": "the optimizer type"
        }
    )

    per_device_train_batch_size: Optional[int] = field(
        default=4,
        metadata={
            "help": "train batch size per device"
        }
    )
    per_device_eval_batch_size: Optional[int] = field(
        default=1, metadata={
            "help": "eval batch size per device"
        }
    )
    gradient_accumulation_steps: Optional[int] = field(
        default=4,
        metadata={
            "help": "the number of gradient accumulation steps"
        },
    )
    gradient_checkpointing: Optional[bool] = field(
        default=True,
        metadata={
            "help": "whether to use gradient checkpointing"
        },
    )

    gradient_checkpointing_use_reentrant: Optional[bool] = field(
        default=False,
        metadata={
            "help": "whether to use reentrant for gradient checkpointing"
        },
    )
    max_prompt_length: Optional[int] = field(
        default=512,
        metadata={
            "help": "the maximum prompt length"
        },
    )
    max_length: Optional[int] = field(
        default=1024,
        metadata={
            "help": "the maximum sequence length"
        },
    )
    max_steps: Optional[int] = field(
        default=1000,
        metadata={
            "help": "max number of training steps"
        },
    )
    logging_steps: Optional[int] = field(
        default=10,
        metadata={
            "help": "the logging frequency"
        },
    )
    save_steps: Optional[int] = field(
        default=100,
        metadata={
            "help": "the saving frequency"
        },
    )
    eval_steps: Optional[int] = field(
        default=100,
        metadata={
            "help": "the evaluation frequency"
        },
    )
    output_dir: Optional[str] = field(
        default="./results",
        metadata={
            "help": "the output directory"
        },
    )
    log_freq: Optional[int] = field(
        default=1,
        metadata={
            "help": "the logging frequency"
        },
    )
    sanity_check: Optional[bool] = field(
        default=False,
        metadata={
            "help": "only train on 1000 samples"
        }
    )
    report_to: Optional[str] = field(
        default="wandb",
        metadata={
            "help": 'The list of integrations to report the results and logs to. Supported platforms are `"azure_ml"`,'
                    '`"comet_ml"`, `"mlflow"`, `"neptune"`, `"tensorboard"`,`"clearml"` and `"wandb"`. '
                    'Use `"all"` to report to all integrations installed, `"none"` for no integrations.'
        },
    )
    seed: Optional[int] = field(
        default=0, metadata={"help": "Random seed that will be set at the beginning of training."}
    )
    run_name: Optional[str] = field(
        default="dpo", metadata={"help": "The name of the run."}
    )


PIPELINE_ARGUMENT_MAPPING = {
    "finetuner": FinetunerArguments,
    "evaluator": EvaluatorArguments,
    "inferencer": InferencerArguments,
    "raft_aligner": RaftAlignerArguments,
    "dpo_aligner": DPOAlignerArguments,
    "rm_tuner": RewardModelingArguments,
    "ppo_tuner": PPOArguments,
}


class AutoArguments:
    """
    Automatically choose arguments from FinetunerArguments or EvaluatorArguments.
    """

    def get_pipeline_args_class(pipeline_name: str):
        return PIPELINE_ARGUMENT_MAPPING[pipeline_name]<|MERGE_RESOLUTION|>--- conflicted
+++ resolved
@@ -11,11 +11,8 @@
 MODEL_FOR_CAUSAL_LM_MAPPING. MODEL_TYPES is assigned a tuple of the model types
 extracted from the MODEL_CONFIG_CLASSES.
 """
-<<<<<<< HEAD
+import os
 import logging
-=======
-import os
->>>>>>> 5d5d44ea
 from dataclasses import dataclass, field
 from typing import Optional, List, Literal
 
@@ -647,11 +644,7 @@
 
 
 @dataclass
-<<<<<<< HEAD
 class PPOArguments(FinetunerArguments):
-=======
-class PPOArguments(OnpolicyRuntimeConfig, FinetunerArguments):
->>>>>>> 5d5d44ea
     """
     Arguments for PPO training, from 
     [trl.trainer.ppov2_config.py](https://github.com/huggingface/trl/blob/main/trl/trainer/ppov2_config.py).
@@ -675,11 +668,6 @@
     """the number of debugging samples generations (i.e., `generate_completions` calls) throughout training"""
 
     # other config
-<<<<<<< HEAD
-=======
-    base_model: str = "EleutherAI/pythia-160m"
-    """the name of the pretrained model to use"""
->>>>>>> 5d5d44ea
     response_length: int = 53
     """the length of the response"""
     stop_token: Optional[Literal["eos"]] = None
@@ -692,13 +680,6 @@
     """the reward value for responses that do not contain `stop_token_id`"""
     non_eos_penalty: bool = False
     """whether to penalize responses that do not contain `stop_token_id`"""
-<<<<<<< HEAD
-=======
-    reward_model_path: str = "EleutherAI/pythia-160m"
-    """the path to the reward model"""
-    sft_model_path: str = "EleutherAI/pythia-160m"
-    """the path to the sft model"""
->>>>>>> 5d5d44ea
 
     # ppo config
     num_ppo_epochs: int = 4
