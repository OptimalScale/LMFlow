#!/usr/bin/env python
# coding=utf-8
"""The Finetuner class simplifies the process of running finetuning process on a language model for a TunableModel instance with given dataset.
"""

import copy
import logging
import os
import sys
from typing import Union

import datasets
import evaluate
import transformers
from copy import deepcopy
from itertools import chain
from transformers import (
    Trainer,
    default_data_collator,
    set_seed,
)
from transformers.trainer_utils import get_last_checkpoint
from transformers.utils import (
    send_example_telemetry,
)

from lmflow.args import DatasetArguments, ModelArguments, FinetunerArguments
from lmflow.datasets.dataset import Dataset
from lmflow.models.hf_decoder_model import HFDecoderModel
# from lmflow.models.hf_encoder_decoder_model import HFEncoderDecoderModel
from lmflow.models.hf_text_regression_model import HFTextRegressionModel
from lmflow.optim import create_customized_optimizer
from lmflow.pipeline.base_tuner import BaseTuner
from lmflow.pipeline.utils.peft_trainer import PeftTrainer, PeftSavingCallback
from lmflow.pipeline.utils.lisa_trainer import DynamicLayerActivationCallback
from lmflow.utils.versioning import is_package_version_at_least


logger = logging.getLogger(__name__)


class Finetuner(BaseTuner):
    """
    Initializes the `Finetuner` class with given arguments.

    Parameters
    ------------
    model_args : ModelArguments object.
        Contains the arguments required to load the model.

    data_args : DatasetArguments object.
        Contains the arguments required to load the dataset.

    finetuner_args : FinetunerArguments object.
        Contains the arguments required to perform finetuning.

    args : Optional.
        Positional arguments.

    kwargs : Optional.
        Keyword arguments.

    """
    def __init__(
        self, 
        model_args: ModelArguments, 
        data_args: DatasetArguments, 
        finetuner_args: FinetunerArguments, 
        *args, 
        **kwargs
    ):

        self.model_args = model_args
        self.data_args = data_args
        self.finetuner_args = finetuner_args

        # Sending telemetry. Tracking the example usage helps us better
        # allocate resources to maintain them. The information sent is the one
        # passed as arguments along with your Python/PyTorch versions.
        send_example_telemetry("run_clm", model_args, data_args)

        # Setup logging
        logging.basicConfig(
            format="%(asctime)s - %(levelname)s - %(name)s - %(message)s",
            datefmt="%m/%d/%Y %H:%M:%S",
            handlers=[logging.StreamHandler(sys.stdout)],
        )

        log_level = finetuner_args.get_process_log_level()
        logger.setLevel(log_level)
        datasets.utils.logging.set_verbosity(log_level)
        transformers.utils.logging.set_verbosity(log_level)
        transformers.utils.logging.enable_default_handler()
        transformers.utils.logging.enable_explicit_format()

        # Log on each process the small summary:
        logger.warning(
            f"Process rank: {finetuner_args.local_rank},"
            f" device: {finetuner_args.device},"
            f" n_gpu: {finetuner_args.n_gpu},"
            f"distributed training: {bool(finetuner_args.local_rank != -1)},"
            f" 16-bits training: {finetuner_args.fp16}"
        )
        logger.info(f"Training/evaluation parameters {finetuner_args}")

        # Detecting last checkpoint.
        last_checkpoint = None
        if os.path.isdir(finetuner_args.output_dir) and finetuner_args.do_train and not finetuner_args.overwrite_output_dir:
            last_checkpoint = get_last_checkpoint(finetuner_args.output_dir)
            if last_checkpoint is None and len(os.listdir(finetuner_args.output_dir)) > 0:
                raise ValueError(
                    f"Output directory ({finetuner_args.output_dir}) already"
                    " exists and is not empty. "
                    "Use --overwrite_output_dir to overcome."
                )
            elif last_checkpoint is not None and finetuner_args.resume_from_checkpoint is None:
                logger.info(
                    f"Checkpoint detected, resuming training at"
                    f" {last_checkpoint}. To avoid this behavior, change"
                    " the `--output_dir` or add `--overwrite_output_dir` to"
                    " train from scratch."
                )
        self.last_checkpoint = last_checkpoint

        # Set seed before initializing model.
        set_seed(finetuner_args.seed)


    def group_text(self, tokenized_datasets, model_max_length):
        """
        Groups texts together to form blocks of maximum length `model_max_length` and returns the processed data as
        a dictionary.
        """
        data_args = self.data_args
        finetuner_args = self.finetuner_args

        if data_args.block_size is None:
            block_size = model_max_length
            if block_size > 1024:
                logger.warning(
                    "The chosen tokenizer supports a `model_max_length` that is"
                    " longer than the default `block_size` value"
                    " of 1024. If you would like to use a longer `block_size`"
                    " up to `tokenizer.model_max_length` you can override this "
                    " default with `--block_size xxx`."
                )
                block_size = 1024
        else:
            if data_args.block_size > model_max_length:
                if self.model_args.truncate_to_model_max_length:
                    logger.warning(
                        f"The block_size passed ({data_args.block_size}) is larger"
                        f" than the maximum length for the model"
                        f"({model_max_length})."
                        f" Using block_size={model_max_length}."
                        f"If you would like to use a longer 'block_size' that is"
                        f" longer than the maximum length supported by the model,"
                        f" you can override this behavior with"
                        f"default with `--truncate_to_model_max_length False`."
                    )
                    block_size = model_max_length
                else:
                    logger.warning(
                        f"The block_size passed ({data_args.block_size}) is larger"
                        f"than the maximum length for the model"
                        f"({model_max_length})."
                        f"Using block_size={data_args.block_size}.")
                    block_size = data_args.block_size
            else:
                block_size = data_args.block_size
        # Main data processing function that will concatenate all texts from
        # our dataset and generate chunks of block_size.
        def group_texts(examples):
            # Concatenate all texts.
            concatenated_examples = {k: list(chain(*examples[k])) for k in examples.keys()}
            total_length = len(concatenated_examples[list(examples.keys())[0]])
            # We drop the small remainder, we could add padding if the model
            # supported it instead of this drop, you can customize this part to
            # your needs.
            total_length = (total_length // block_size) * block_size
            # Split by chunks of max_len.
            result = {
                k: [t[i : i + block_size] for i in range(0, total_length, block_size)]
                for k, t in concatenated_examples.items()
            }
            return result

        # Note that with `batched=True`, this map processes 1,000 texts
        # together, so group_texts throws away a remainder for each of those
        # groups of 1,000 texts. You can adjust that batch_size here but a
        # higher value might be slower to preprocess.
        #
        # To speed up this part, we use multiprocessing. See the documentation
        # of the map method for more information:
        # https://huggingface.co/docs/datasets/package_reference/main_classes.html#datasets.Dataset.map
        with finetuner_args.main_process_first(desc="grouping texts together"):
            group_batch_size = data_args.group_texts_batch_size
            if data_args.disable_group_texts:
                group_batch_size = 1
            if not data_args.streaming:
                lm_datasets = tokenized_datasets.map(
                    group_texts,
                    batched=True,
                    batch_size=group_batch_size,
                    num_proc=data_args.preprocessing_num_workers,
                    load_from_cache_file=not data_args.overwrite_cache,
                    desc=f"Grouping texts in chunks of {block_size}",
                )
            else:
                lm_datasets = tokenized_datasets.map(
                    group_texts,
                    batched=True,
                    batch_size=group_batch_size,
                )

        return lm_datasets

<<<<<<< HEAD
=======
    def create_customized_optimizer(self, base_trainer_class, model_args):
        class CustomizedOptimTrainer(base_trainer_class):

            @staticmethod
            def get_optimizer_cls_and_kwargs(
                args: TrainingArguments,
                model: Optional[PreTrainedModel] = None,
            ) -> Tuple[Any, Any]:
                # parse args.optim_args
                optim_args = {}
                if args.customized_optim_args:
                    for mapping in args.customized_optim_args.replace(" ", "").split(","):
                        key, value = mapping.split("=")
                        optim_args[key] = value

                optimizer_kwargs = {"lr": args.learning_rate}

                if args.customized_optim == OptimizerNames.DUMMY:
                    optimizer_cls = optim.Dummy
                    dummy_kwargs = {
                        "betas": (args.optim_dummy_beta1, args.optim_dummy_beta2),
                    }
                    optimizer_kwargs.update(dummy_kwargs)
                elif args.customized_optim == OptimizerNames.ADABELIEF:
                    optimizer_cls = optim.AdaBelief
                    adabelief_kwargs = {
                        "betas": (args.optim_beta1, args.optim_beta2),
                        "weight_decay": (args.optim_weight_decay)
                    }
                    optimizer_kwargs.update(adabelief_kwargs)
                elif args.customized_optim == OptimizerNames.ADABOUND:
                    optimizer_cls = optim.AdaBound
                    adabound_kwargs = {
                        "betas": (args.optim_beta1, args.optim_beta2),
                        "weight_decay": (args.optim_weight_decay)
                    }
                    optimizer_kwargs.update(adabound_kwargs)
                elif args.customized_optim == OptimizerNames.LARS:
                    optimizer_cls = optim.LARS
                    lars_kwargs = {
                        "momentum": (args.optim_momentum),
                        "weight_decay": (args.optim_weight_decay),
                    }
                    optimizer_kwargs.update(lars_kwargs)
                elif args.customized_optim == OptimizerNames.LAMB:
                    optimizer_cls = optim.Lamb
                    lamb_kwargs = {
                        "betas": (args.optim_beta1, args.optim_beta2),
                        "weight_decay": (args.optim_weight_decay),
                    }
                    optimizer_kwargs.update(lamb_kwargs)
                elif args.customized_optim == OptimizerNames.ADAMAX:
                    optimizer_cls = optim.Adamax
                    adamax_kwargs = {
                        "betas": (args.optim_beta1, args.optim_beta2),
                        "weight_decay": (args.optim_weight_decay),
                    }
                    optimizer_kwargs.update(adamax_kwargs)
                elif args.customized_optim == OptimizerNames.NADAM:
                    optimizer_cls = optim.NAdam
                    nadam_kwargs = {
                        "betas": (args.optim_beta1, args.optim_beta2),
                        "weight_decay": (args.optim_weight_decay),
                    }
                    optimizer_kwargs.update(nadam_kwargs)
                elif args.customized_optim == OptimizerNames.RADAM:
                    optimizer_cls = optim.RAdam
                    radam_kwargs = {
                        "betas": (args.optim_beta1, args.optim_beta2),
                        "weight_decay": (args.optim_weight_decay),
                    }
                    optimizer_kwargs.update(radam_kwargs)
                elif args.customized_optim == OptimizerNames.ADAMP:
                    optimizer_cls = optim.AdamP
                    adamp_kwargs = {
                        "betas": (args.optim_beta1, args.optim_beta2),
                        "weight_decay": (args.optim_weight_decay),
                    }
                    optimizer_kwargs.update(adamp_kwargs)
                elif args.customized_optim == OptimizerNames.SGDP:
                    optimizer_cls = optim.SGDP
                    sgdp_kwargs = {
                        "momentum": (args.optim_momentum),
                        "weight_decay": (args.optim_weight_decay),
                    }
                    optimizer_kwargs.update(sgdp_kwargs)
                elif args.customized_optim == OptimizerNames.YOGI:
                    optimizer_cls = optim.Yogi
                    yogi_kwargs = {
                        "betas": (args.optim_beta1, args.optim_beta2),
                        "weight_decay": (args.optim_weight_decay),
                    }
                    optimizer_kwargs.update(yogi_kwargs)
                elif args.customized_optim == OptimizerNames.SOPHIA:
                    optimizer_cls = optim.SophiaG
                    sophia_kwargs = {
                        "betas": (args.optim_beta1, args.optim_beta2),
                        "weight_decay": (args.optim_weight_decay),
                    }
                    optimizer_kwargs.update(sophia_kwargs)
                elif args.customized_optim == OptimizerNames.ADAM:
                    optimizer_cls = optim.Adam
                    adam_kwargs = {
                        "betas": (args.optim_beta1, args.optim_beta2),
                    }
                    optimizer_kwargs.update(adam_kwargs)
                elif args.customized_optim == OptimizerNames.NOVOGRAD:
                    optimizer_cls = optim.NovoGrad
                    novograd_kwargs = {
                        "betas": (args.optim_beta1, args.optim_beta2),
                        "weight_decay": (args.optim_weight_decay),
                    }
                    optimizer_kwargs.update(novograd_kwargs)
                elif args.customized_optim == OptimizerNames.ADADELTA:
                    optimizer_cls = optim.Adadelta
                    adadelta_kwargs = {
                    }
                    optimizer_kwargs.update(adadelta_kwargs)
                elif args.customized_optim == OptimizerNames.ADAGRAD:
                    optimizer_cls = optim.AdaGrad
                    adagrad_kwargs = {
                    }
                    optimizer_kwargs.update(adagrad_kwargs)
                elif args.customized_optim == OptimizerNames.MUON:
                    optimizer_cls = optim.Muon
                    muon_kwargs = {
                        "betas": (args.optim_beta1, args.optim_beta2),
                        "weight_decay": (args.optim_weight_decay),
                    }
                    optimizer_kwargs.update(muon_kwargs)
                elif args.customized_optim == OptimizerNames.ADAMW_SCHEDULE_FREE:
                    optimizer_cls = optim.AdamWScheduleFree
                    adamw_schedule_free_kwargs = {
                        "betas": (args.optim_beta1, args.optim_beta2),
                        "weight_decay": (args.optim_weight_decay),
                    }
                    optimizer_kwargs.update(adamw_schedule_free_kwargs)
                elif args.customized_optim == OptimizerNames.SGD_SCHEDULE_FREE:
                    optimizer_cls = optim.SGDScheduleFree
                    sgd_schedule_free_kwargs = {
                        "momentum": (args.optim_momentum),
                        "weight_decay": (args.optim_weight_decay),
                    }
                    optimizer_kwargs.update(sgd_schedule_free_kwargs)
                elif args.customized_optim == OptimizerNames.ADAN:
                    optimizer_cls = optim.Adan
                    adan_kwargs = {
                        "betas": (args.optim_beta1, args.optim_beta2, args.optim_beta3),
                        "weight_decay": (args.optim_weight_decay),
                    }
                    optimizer_kwargs.update(adan_kwargs)
                else:
                    raise ValueError(
                        f"Trainer cannot instantiate unsupported optimizer: "
                        f" {args.customized_optim}"
                    )
                return optimizer_cls, optimizer_kwargs

            def create_optimizer(self):
                opt_model = self.model_wrapped if is_sagemaker_mp_enabled() else self.model

                if self.optimizer is None:
                    decay_parameters = self.get_decay_parameter_names(opt_model)
                    optimizer_grouped_parameters = [
                        {
                            "params": [
                                p for n, p in opt_model.named_parameters()
                                    if (n in decay_parameters and p.requires_grad)
                            ],
                            "weight_decay": self.args.weight_decay,
                        },
                        {
                            "params": [
                                p for n, p in opt_model.named_parameters()
                                    if (n not in decay_parameters and p.requires_grad)
                            ],
                            "weight_decay": 0.0,
                        },
                    ]

                    optimizer_cls, optimizer_kwargs = CustomizedOptimTrainer.get_optimizer_cls_and_kwargs(self.args, opt_model)

                    # Overwrite `params` in case it's created by
                    # `get_optimizer_cls_and_kwargs` e.g. for GaLore optimizer.
                    if "params" in optimizer_kwargs:
                        optimizer_grouped_parameters = optimizer_kwargs.pop(
                            "params"
                        )

                    # For layer-wise dummy optimizers we overwrite
                    # optimizer_grouped_parameters with `optimizer_dict` to
                    # avoid arguments conflicts.
                    if "optimizer_dict" in optimizer_kwargs:
                        optimizer_grouped_parameters = optimizer_kwargs.pop(
                            "optimizer_dict"
                        )

                    self.optimizer = optimizer_cls(
                        optimizer_grouped_parameters,
                        **optimizer_kwargs
                    )
                if is_sagemaker_mp_enabled():
                    self.optimizer = smp.DistributedOptimizer(self.optimizer)
                    
        return CustomizedOptimTrainer
>>>>>>> 397f00d9

    def tune(self,
             model: Union[HFDecoderModel, HFTextRegressionModel],
             dataset: Dataset,
             transform_dataset_in_place=True,
             data_collator=None):
        """
        Perform tuning for a model

        Parameters
        ------------
        model : TunableModel object.
            TunableModel to perform tuning.

        dataset:
            dataset to train model.

        """
        model_args = self.model_args
        data_args = self.data_args
        finetuner_args = self.finetuner_args
        if not transform_dataset_in_place:
            dataset = copy.deepcopy(dataset)

        # Tokenization and text grouping must be done in the main process
        if dataset.backend == "custom_multi_modal":
            dataset.backend_dataset.register_tokenizer(
                model.tokenizer, model.image_processor)
            lm_dataset = dataset
        else:
            with finetuner_args.main_process_first(desc="dataset map tokenization"):
                tokenized_dataset = model.tokenize(dataset)
                if data_args.disable_group_texts:
                    lm_dataset = tokenized_dataset
                else:
                    lm_dataset = self.group_text(
                        tokenized_dataset,
                        model_max_length=model.get_max_length(),
                    )

        train_dataset = lm_dataset.get_backend_dataset()
        logger.info(f"Number of train samples: {len(train_dataset)}")

        if finetuner_args.do_eval:
            eval_dataset_args = deepcopy(data_args)
            eval_dataset_args.dataset_path = finetuner_args.eval_dataset_path
            eval_dataset = Dataset(eval_dataset_args)
            with finetuner_args.main_process_first(desc="dataset map tokenization"):
                tokenized_dataset = model.tokenize(eval_dataset)
                if data_args.disable_group_texts:
                    lm_dataset = tokenized_dataset
                else:
                    lm_dataset = self.group_text(
                        tokenized_dataset,
                        model_max_length=model.get_max_length(),
                    )
            eval_dataset = lm_dataset.get_backend_dataset()
            logger.info(f"Number of eval samples: {len(eval_dataset)}")

            def preprocess_logits_for_metrics(logits, labels):
                if isinstance(logits, tuple):
                    # Depending on the model and config, logits may contain extra tensors,
                    # like past_key_values, but logits always come first
                    logits = logits[0]
                return logits.argmax(dim=-1)

            metric = evaluate.load("accuracy")

            def compute_metrics(eval_preds):
                preds, labels = eval_preds
                # preds have the same shape as the labels, after the argmax(-1) has been calculated
                # by preprocess_logits_for_metrics but we need to shift the labels
                labels = labels[:, 1:].reshape(-1)
                preds = preds[:, :-1].reshape(-1)
                return metric.compute(predictions=preds, references=labels)

        if finetuner_args.do_train:
            if data_args.max_train_samples is not None:
                max_train_samples = min(len(train_dataset), data_args.max_train_samples)
                train_dataset = train_dataset.select(range(max_train_samples))

        # Initialize our Trainer
        training_args = finetuner_args

        if model_args.use_lora:
            FinetuningTrainer = PeftTrainer
            trainer_callbacks = [PeftSavingCallback]
        else:
            FinetuningTrainer = Trainer
            trainer_callbacks = []
            
        if data_collator is None:
            data_collator = default_data_collator

        if training_args.use_customized_optim:
            BaseTrainer = FinetuningTrainer
            FinetuningTrainer = create_customized_optimizer(
                BaseTrainer, model_args
            )

        if training_args.use_lisa:
            dynamic_layer_activation_callback = DynamicLayerActivationCallback(
                n_layers=training_args.lisa_activated_layers,               # Number of layers to activate
                interval_steps=training_args.lisa_interval_steps,           # Step interval to update active layers
                model=model.get_backend_model(),
                lisa_layers_attribute=training_args.lisa_layers_attribute,  # Attribute to access layers of the model
            )
            trainer_callbacks.append(dynamic_layer_activation_callback)
            
        trainer_kwargs = {
            "model": model.get_backend_model(),
            "args": training_args,
            "train_dataset": train_dataset if training_args.do_train else None,
            "eval_dataset": eval_dataset if training_args.do_eval else None,
            "data_collator": data_collator,
            "compute_metrics": compute_metrics if training_args.do_eval else None,
            "preprocess_logits_for_metrics": preprocess_logits_for_metrics if training_args.do_eval else None,
            "callbacks": trainer_callbacks
        }
        if is_package_version_at_least('transformers', '4.46.0'):
            # https://github.com/huggingface/transformers/pull/32385
            trainer_kwargs["processing_class"] = model.get_tokenizer()
        else:
            trainer_kwargs["tokenizer"] = model.get_tokenizer()
        trainer = FinetuningTrainer(**trainer_kwargs)

        # Training
        if training_args.do_train:
            checkpoint = None
            last_checkpoint = self.last_checkpoint
            if training_args.resume_from_checkpoint is not None:
                checkpoint = training_args.resume_from_checkpoint
            elif last_checkpoint is not None:
                checkpoint = last_checkpoint
            train_result = trainer.train(resume_from_checkpoint=checkpoint)

            if not model_args.use_lora:
                trainer.save_model()  # Saves the tokenizer too for easy upload
            else:
                if model_args.save_aggregated_lora:
                    model.merge_lora_weights()
                model.save(finetuner_args.output_dir, model_args.save_aggregated_lora)
            # save language_projection for multi-modal model;
            if self.finetuner_args.save_language_projection:
                language_projection_state = trainer.model.language_projection.state_dict()
                torch.save(
                    osp.join(
                        self.finetuner_args.output_dir,
                        "language_projection.pth"),
                    language_projection_state)
            metrics = train_result.metrics

            max_train_samples = (
                data_args.max_train_samples if data_args.max_train_samples is not None else len(train_dataset)
            )
            metrics["train_samples"] = min(max_train_samples, len(train_dataset))

            trainer.log_metrics("train", metrics)
            trainer.save_metrics("train", metrics)
            trainer.save_state()

        kwargs = {"finetuned_from": model_args.model_name_or_path, "tasks": "text-generation"}
        if data_args.dataset_name is not None:
            kwargs["dataset_tags"] = data_args.dataset_name
            if data_args.dataset_config_name is not None:
                kwargs["dataset_args"] = data_args.dataset_config_name
                kwargs["dataset"] = f"{data_args.dataset_name} {data_args.dataset_config_name}"
            else:
                kwargs["dataset"] = data_args.dataset_name

        if training_args.push_to_hub:
            trainer.push_to_hub(**kwargs)
        else:
            trainer.create_model_card(**kwargs)

        return model<|MERGE_RESOLUTION|>--- conflicted
+++ resolved
@@ -215,214 +215,6 @@
 
         return lm_datasets
 
-<<<<<<< HEAD
-=======
-    def create_customized_optimizer(self, base_trainer_class, model_args):
-        class CustomizedOptimTrainer(base_trainer_class):
-
-            @staticmethod
-            def get_optimizer_cls_and_kwargs(
-                args: TrainingArguments,
-                model: Optional[PreTrainedModel] = None,
-            ) -> Tuple[Any, Any]:
-                # parse args.optim_args
-                optim_args = {}
-                if args.customized_optim_args:
-                    for mapping in args.customized_optim_args.replace(" ", "").split(","):
-                        key, value = mapping.split("=")
-                        optim_args[key] = value
-
-                optimizer_kwargs = {"lr": args.learning_rate}
-
-                if args.customized_optim == OptimizerNames.DUMMY:
-                    optimizer_cls = optim.Dummy
-                    dummy_kwargs = {
-                        "betas": (args.optim_dummy_beta1, args.optim_dummy_beta2),
-                    }
-                    optimizer_kwargs.update(dummy_kwargs)
-                elif args.customized_optim == OptimizerNames.ADABELIEF:
-                    optimizer_cls = optim.AdaBelief
-                    adabelief_kwargs = {
-                        "betas": (args.optim_beta1, args.optim_beta2),
-                        "weight_decay": (args.optim_weight_decay)
-                    }
-                    optimizer_kwargs.update(adabelief_kwargs)
-                elif args.customized_optim == OptimizerNames.ADABOUND:
-                    optimizer_cls = optim.AdaBound
-                    adabound_kwargs = {
-                        "betas": (args.optim_beta1, args.optim_beta2),
-                        "weight_decay": (args.optim_weight_decay)
-                    }
-                    optimizer_kwargs.update(adabound_kwargs)
-                elif args.customized_optim == OptimizerNames.LARS:
-                    optimizer_cls = optim.LARS
-                    lars_kwargs = {
-                        "momentum": (args.optim_momentum),
-                        "weight_decay": (args.optim_weight_decay),
-                    }
-                    optimizer_kwargs.update(lars_kwargs)
-                elif args.customized_optim == OptimizerNames.LAMB:
-                    optimizer_cls = optim.Lamb
-                    lamb_kwargs = {
-                        "betas": (args.optim_beta1, args.optim_beta2),
-                        "weight_decay": (args.optim_weight_decay),
-                    }
-                    optimizer_kwargs.update(lamb_kwargs)
-                elif args.customized_optim == OptimizerNames.ADAMAX:
-                    optimizer_cls = optim.Adamax
-                    adamax_kwargs = {
-                        "betas": (args.optim_beta1, args.optim_beta2),
-                        "weight_decay": (args.optim_weight_decay),
-                    }
-                    optimizer_kwargs.update(adamax_kwargs)
-                elif args.customized_optim == OptimizerNames.NADAM:
-                    optimizer_cls = optim.NAdam
-                    nadam_kwargs = {
-                        "betas": (args.optim_beta1, args.optim_beta2),
-                        "weight_decay": (args.optim_weight_decay),
-                    }
-                    optimizer_kwargs.update(nadam_kwargs)
-                elif args.customized_optim == OptimizerNames.RADAM:
-                    optimizer_cls = optim.RAdam
-                    radam_kwargs = {
-                        "betas": (args.optim_beta1, args.optim_beta2),
-                        "weight_decay": (args.optim_weight_decay),
-                    }
-                    optimizer_kwargs.update(radam_kwargs)
-                elif args.customized_optim == OptimizerNames.ADAMP:
-                    optimizer_cls = optim.AdamP
-                    adamp_kwargs = {
-                        "betas": (args.optim_beta1, args.optim_beta2),
-                        "weight_decay": (args.optim_weight_decay),
-                    }
-                    optimizer_kwargs.update(adamp_kwargs)
-                elif args.customized_optim == OptimizerNames.SGDP:
-                    optimizer_cls = optim.SGDP
-                    sgdp_kwargs = {
-                        "momentum": (args.optim_momentum),
-                        "weight_decay": (args.optim_weight_decay),
-                    }
-                    optimizer_kwargs.update(sgdp_kwargs)
-                elif args.customized_optim == OptimizerNames.YOGI:
-                    optimizer_cls = optim.Yogi
-                    yogi_kwargs = {
-                        "betas": (args.optim_beta1, args.optim_beta2),
-                        "weight_decay": (args.optim_weight_decay),
-                    }
-                    optimizer_kwargs.update(yogi_kwargs)
-                elif args.customized_optim == OptimizerNames.SOPHIA:
-                    optimizer_cls = optim.SophiaG
-                    sophia_kwargs = {
-                        "betas": (args.optim_beta1, args.optim_beta2),
-                        "weight_decay": (args.optim_weight_decay),
-                    }
-                    optimizer_kwargs.update(sophia_kwargs)
-                elif args.customized_optim == OptimizerNames.ADAM:
-                    optimizer_cls = optim.Adam
-                    adam_kwargs = {
-                        "betas": (args.optim_beta1, args.optim_beta2),
-                    }
-                    optimizer_kwargs.update(adam_kwargs)
-                elif args.customized_optim == OptimizerNames.NOVOGRAD:
-                    optimizer_cls = optim.NovoGrad
-                    novograd_kwargs = {
-                        "betas": (args.optim_beta1, args.optim_beta2),
-                        "weight_decay": (args.optim_weight_decay),
-                    }
-                    optimizer_kwargs.update(novograd_kwargs)
-                elif args.customized_optim == OptimizerNames.ADADELTA:
-                    optimizer_cls = optim.Adadelta
-                    adadelta_kwargs = {
-                    }
-                    optimizer_kwargs.update(adadelta_kwargs)
-                elif args.customized_optim == OptimizerNames.ADAGRAD:
-                    optimizer_cls = optim.AdaGrad
-                    adagrad_kwargs = {
-                    }
-                    optimizer_kwargs.update(adagrad_kwargs)
-                elif args.customized_optim == OptimizerNames.MUON:
-                    optimizer_cls = optim.Muon
-                    muon_kwargs = {
-                        "betas": (args.optim_beta1, args.optim_beta2),
-                        "weight_decay": (args.optim_weight_decay),
-                    }
-                    optimizer_kwargs.update(muon_kwargs)
-                elif args.customized_optim == OptimizerNames.ADAMW_SCHEDULE_FREE:
-                    optimizer_cls = optim.AdamWScheduleFree
-                    adamw_schedule_free_kwargs = {
-                        "betas": (args.optim_beta1, args.optim_beta2),
-                        "weight_decay": (args.optim_weight_decay),
-                    }
-                    optimizer_kwargs.update(adamw_schedule_free_kwargs)
-                elif args.customized_optim == OptimizerNames.SGD_SCHEDULE_FREE:
-                    optimizer_cls = optim.SGDScheduleFree
-                    sgd_schedule_free_kwargs = {
-                        "momentum": (args.optim_momentum),
-                        "weight_decay": (args.optim_weight_decay),
-                    }
-                    optimizer_kwargs.update(sgd_schedule_free_kwargs)
-                elif args.customized_optim == OptimizerNames.ADAN:
-                    optimizer_cls = optim.Adan
-                    adan_kwargs = {
-                        "betas": (args.optim_beta1, args.optim_beta2, args.optim_beta3),
-                        "weight_decay": (args.optim_weight_decay),
-                    }
-                    optimizer_kwargs.update(adan_kwargs)
-                else:
-                    raise ValueError(
-                        f"Trainer cannot instantiate unsupported optimizer: "
-                        f" {args.customized_optim}"
-                    )
-                return optimizer_cls, optimizer_kwargs
-
-            def create_optimizer(self):
-                opt_model = self.model_wrapped if is_sagemaker_mp_enabled() else self.model
-
-                if self.optimizer is None:
-                    decay_parameters = self.get_decay_parameter_names(opt_model)
-                    optimizer_grouped_parameters = [
-                        {
-                            "params": [
-                                p for n, p in opt_model.named_parameters()
-                                    if (n in decay_parameters and p.requires_grad)
-                            ],
-                            "weight_decay": self.args.weight_decay,
-                        },
-                        {
-                            "params": [
-                                p for n, p in opt_model.named_parameters()
-                                    if (n not in decay_parameters and p.requires_grad)
-                            ],
-                            "weight_decay": 0.0,
-                        },
-                    ]
-
-                    optimizer_cls, optimizer_kwargs = CustomizedOptimTrainer.get_optimizer_cls_and_kwargs(self.args, opt_model)
-
-                    # Overwrite `params` in case it's created by
-                    # `get_optimizer_cls_and_kwargs` e.g. for GaLore optimizer.
-                    if "params" in optimizer_kwargs:
-                        optimizer_grouped_parameters = optimizer_kwargs.pop(
-                            "params"
-                        )
-
-                    # For layer-wise dummy optimizers we overwrite
-                    # optimizer_grouped_parameters with `optimizer_dict` to
-                    # avoid arguments conflicts.
-                    if "optimizer_dict" in optimizer_kwargs:
-                        optimizer_grouped_parameters = optimizer_kwargs.pop(
-                            "optimizer_dict"
-                        )
-
-                    self.optimizer = optimizer_cls(
-                        optimizer_grouped_parameters,
-                        **optimizer_kwargs
-                    )
-                if is_sagemaker_mp_enabled():
-                    self.optimizer = smp.DistributedOptimizer(self.optimizer)
-                    
-        return CustomizedOptimTrainer
->>>>>>> 397f00d9
 
     def tune(self,
              model: Union[HFDecoderModel, HFTextRegressionModel],
