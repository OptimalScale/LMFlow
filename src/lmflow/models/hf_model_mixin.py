#!/usr/bin/env python
# coding=utf-8
# Copyright 2024 Statistics and Machine Learning Research Group. All rights reserved.
import os
import logging
from typing import Union, Optional, Dict

import torch
import deepspeed
from transformers import (
    CONFIG_MAPPING,
    AutoConfig,
    BitsAndBytesConfig,
    AutoTokenizer,
    PreTrainedTokenizer,
    PreTrainedTokenizerFast,
    AutoModelForCausalLM,
    AutoModelForSequenceClassification,
)
from peft import (
    LoraConfig,
    PeftModel,
    TaskType,
    get_peft_model,
    prepare_model_for_kbit_training
)
from peft.utils.constants import TRANSFORMERS_MODELS_TO_LORA_TARGET_MODULES_MAPPING

from lmflow.models.base_model import BaseModel
from lmflow.utils.constants import (
    LMFLOW_LORA_TARGET_MODULES_MAPPING
)
from lmflow.args import ModelArguments
<<<<<<< HEAD
from lmflow.args import ModelArguments
=======
>>>>>>> d12be518


logger = logging.getLogger(__name__)


HF_AUTOMODEL_MAPPING = {
    "decoder_only": AutoModelForCausalLM,
    "text_regression": AutoModelForSequenceClassification
}

HF_AUTOMODEL_TYPE = Union[AutoModelForCausalLM, AutoModelForSequenceClassification]

LORA_TARGET_MODULES_MAPPING = {
    k: TRANSFORMERS_MODELS_TO_LORA_TARGET_MODULES_MAPPING.get(k, LMFLOW_LORA_TARGET_MODULES_MAPPING.get(k)) 
    for k in set(TRANSFORMERS_MODELS_TO_LORA_TARGET_MODULES_MAPPING) | set(LMFLOW_LORA_TARGET_MODULES_MAPPING)
}


class HFModelMixin(BaseModel):
    def __init__(
        self,
        model_args: ModelArguments,
        do_train: bool,
        ds_config=None,
        device: Optional[str]="gpu",
        use_accelerator: bool=False,
        hf_auto_model_additional_args: Optional[Dict]=None,
        *args,
        **kwargs
    ):
        """Initializes a HFModel instance.

        Parameters
        ----------
        model_args : 
            Dictionary with model arguments such as model name, path, revision, etc.
        do_train : bool
            To prepare the model for training or inference.
        ds_config : optional
            Deepspeed configuration for distributed training, by default None
        device : str, optional
            By default "gpu"
        use_accelerator : bool, optional
            By default False
        """

        # See more about loading any type of standard or custom dataset (from
        # files, python dict, pandas DataFrame, etc) at
        # https://huggingface.co/docs/datasets/loading_datasets.html.

        # Load pretrained model and tokenizer
        #
        # Distributed training: The .from_pretrained methods guarantee that
        # only one local process can concurrently download model & vocab.

        self.device = device
        self.model_args = model_args
        self.tokenizer = self.__prepare_tokenizer(model_args)
        self.torch_dtype = self.__prepare_dtype(model_args)
        self.hf_model_config = self.__prepare_model_config(model_args, hf_auto_model_additional_args)
<<<<<<< HEAD
        self.hf_model_config = self.__prepare_model_config(model_args, hf_auto_model_additional_args)
=======
>>>>>>> d12be518
        self.quant_config = self.__prepare_quant_config(model_args)
        self.peft_config = self.__prepare_peft_config(model_args)
        
        # Some implementations require custom modules to be injected into the model.
        self.__model_module_inject(model_args)

        hf_auto_model = HF_AUTOMODEL_MAPPING[model_args.arch_type]
        if do_train:
            self.__prepare_model_for_training(model_args, hf_auto_model)
        else:
            self.__prepare_model_for_inference(model_args, hf_auto_model, use_accelerator, ds_config)
            
        # some post processing
        if self.tokenizer.eos_token_id is None:
            self.tokenizer.eos_token_id = self.backend_model.config.eos_token_id
        if self.tokenizer.pad_token_id is None:
            self.tokenizer.pad_token_id = self.tokenizer.eos_token_id
        if self.backend_model.config.pad_token_id is None:
            self.backend_model.config.pad_token_id = self.tokenizer.pad_token_id
            
        if self.backend_model.config.pad_token_id is None:
            self.backend_model.config.pad_token_id = self.tokenizer.pad_token_id
        

    def __prepare_tokenizer(
        self,
        model_args: ModelArguments
    ) -> Union[PreTrainedTokenizer, PreTrainedTokenizerFast]:
        tokenizer_kwargs = {
            "cache_dir": model_args.cache_dir,
            "use_fast": model_args.use_fast_tokenizer,
            "revision": model_args.model_revision,
            "use_auth_token": True if model_args.use_auth_token else None,
            "trust_remote_code": model_args.trust_remote_code,
        }
        if model_args.padding_side != 'auto':
            tokenizer_kwargs["padding_side"] = model_args.padding_side
        
        try:
            if model_args.tokenizer_name:
                tokenizer = AutoTokenizer.from_pretrained(model_args.tokenizer_name, **tokenizer_kwargs)
            elif model_args.model_name_or_path:
                tokenizer = AutoTokenizer.from_pretrained(model_args.model_name_or_path, **tokenizer_kwargs)
            else:
                raise ValueError(
                    "You are instantiating a new tokenizer from scratch. This is"
                    " not supported by this script. You can do it from another"
                    " script, save it, and load it from here, using"
                    " --tokenizer_name."
                )

        except RecursionError:
            logger.warning(
                "The tokenizer_config.json file doesn't set the special tokens. Using default values: "
                "<unk>, <s>, </s> for unknown token, bos token and eos token respectively.")
            if model_args.tokenizer_name:
                tokenizer = AutoTokenizer.from_pretrained(model_args.tokenizer_name, unk_token="<unk>",
                                                    bos_token="<s>",
                                                    eos_token="</s>",
                                                    **tokenizer_kwargs)
            elif model_args.model_name_or_path:
                tokenizer = AutoTokenizer.from_pretrained(model_args.model_name_or_path, unk_token="<unk>",
                                                    bos_token="<s>",
                                                    eos_token="</s>",
                                                    **tokenizer_kwargs)
            else:
                raise ValueError(
                    "You are instantiating a new tokenizer from scratch. This is"
                    " not supported by this script. You can do it from another"
                    " script, save it, and load it from here, using"
                    " --tokenizer_name."
                )
            
        tokenizer.truncation_side = model_args.truncation_side or tokenizer.truncation_side
        tokenizer.model_max_length = model_args.model_max_length or tokenizer.model_max_length
        
        return tokenizer
    
    
    def __prepare_dtype(
        self,
        model_args: ModelArguments
    ) -> torch.dtype:
        if model_args.arch_type == 'text_regression':
            if model_args.torch_dtype in ["auto", None, "bf16", "bfloat16"]:
                torch_dtype = torch.bfloat16
            else:
                torch_dtype = getattr(torch, model_args.torch_dtype)
                logger.warning(
                    f"If you are doing reward modeling,"
                    f" InstructGPT uses torch.bfloat16 for reward model, but you"
                    f" are using {torch_dtype} for your reward model init. Ignore"
                    f" this warning if it is intended.")
        else:
            torch_dtype = (
                model_args.torch_dtype
                if model_args.torch_dtype in ["auto", None]
                else getattr(torch, model_args.torch_dtype)
            )
            
        logger.debug(f"torch_dtype on init: {torch_dtype}")
        
        return torch_dtype


    def __prepare_model_config(
        self,
        model_args: ModelArguments,
        hf_auto_model_additional_args: Optional[Dict]=None,
    ):
        """Prepare model configuration for hf auto register,

        Parameters
        ----------
        model_args : ModelArguments
            LMFlow model arguments.
        hf_auto_model_additional_args : Optional[Dict], optional
            Special configurations such as `num_labels` in `AutoModelForSequenceClassification` 
            (commonly used in reward modeling) will not preset in __prepare_model_config, 
            so it should be passed in hf_auto_model_additional_args.

        Returns
        -------
        config : ModelConfig
            hf model config.
        """
        config_kwargs = {
            "torch_dtype": self.torch_dtype,
            "attn_implementation": "flash_attention_2" if model_args.use_flash_attention else None,
            "cache_dir": model_args.cache_dir,
            "revision": model_args.model_revision,
            "use_auth_token": True if model_args.use_auth_token else None,
            "trust_remote_code": model_args.trust_remote_code,
            "from_tf": bool(".ckpt" in model_args.model_name_or_path),
        }
        if hf_auto_model_additional_args is not None:
            config_kwargs.update(hf_auto_model_additional_args)
        
        if model_args.config_name:
            config = AutoConfig.from_pretrained(model_args.config_name, **config_kwargs)
        elif model_args.model_name_or_path:
            config = AutoConfig.from_pretrained(model_args.model_name_or_path, **config_kwargs)
        else:
            config = CONFIG_MAPPING[model_args.model_type]()
            logger.warning("You are instantiating a new config instance from scratch.")
            if model_args.config_overrides is not None:
                logger.info(f"Overriding config: {model_args.config_overrides}")
                config.update_from_string(model_args.config_overrides)
                logger.info(f"New config: {config}")
        
        return config
    
    
    def __prepare_quant_config(
        self,
        model_args: ModelArguments
    ):
        quant_config = None
        if model_args.use_qlora:
            quant_config = BitsAndBytesConfig(
                load_in_4bit=model_args.bits == 4,
                load_in_8bit=model_args.bits == 8,
                llm_int8_threshold=6.0,
                llm_int8_has_fp16_weight=False,
                bnb_4bit_compute_dtype=self.torch_dtype,
                bnb_4bit_use_double_quant=model_args.double_quant,
                bnb_4bit_quant_type=model_args.quant_type,
            )
        
        return quant_config
    
    
    def __prepare_peft_config(
        self,
        model_args: ModelArguments
    ):
        peft_config = None
        if model_args.use_lora:
            if model_args.lora_target_modules:
                lora_target_modules = model_args.lora_target_modules
            else:
                model_config = self.hf_model_config
                if hasattr(model_config, "to_dict"):
                    model_config = model_config.to_dict()
                if "model_type" not in model_config or not model_config["model_type"]:
                    logger.warning("It seems that your base model is a custom model, since "
                                   "model_type is not found in model_config when preparing peft config. "
                                   "Setting model_type to 'custom' as a fallback.")
                    model_config["model_type"] = "custom"
                lora_target_modules = LORA_TARGET_MODULES_MAPPING.get(model_config["model_type"], None)

            peft_config = LoraConfig(
                task_type=TaskType.CAUSAL_LM,
                inference_mode=False,
                r=model_args.lora_r,
                lora_alpha=model_args.lora_alpha,
                lora_dropout=model_args.lora_dropout,
                target_modules=lora_target_modules,
            )
            
        return peft_config
    
    
    def __model_module_inject(
        self,
        model_args: ModelArguments
    ) -> None:
        """Override some model modules with custom implementations.
        
        Current implementations:
        - Position interpolation (model_args.do_rope_scaling): 
            replace llama embeddings with condense embeddings.
        """
        # position interpolation
        if model_args.do_rope_scaling:
            if "LlamaForCausalLM" in self.model_config.architectures:
                from lmflow.utils.position_interpolation.llama_rope_scaled_monkey_patch import (
                        replace_llama_with_condense,
                )
                replace_llama_with_condense(model_args.rope_pi_ratio, model_args.rope_ntk_ratio)
                
                
    def __prepare_model_for_training(
        self,
        model_args: ModelArguments,
        hf_auto_model: HF_AUTOMODEL_TYPE
    ):
        # TODO: change to accelerate
        logger.info("Preparing model for training")
        if model_args.model_name_or_path:
            model = hf_auto_model.from_pretrained(
                model_args.model_name_or_path,
                config=self.hf_model_config,
                quantization_config=self.quant_config,
            )

            if model_args.use_qlora:
                model.gradient_checkpointing_enable()
                model = prepare_model_for_kbit_training(model)
        else:
            model = hf_auto_model.from_config(self.hf_model_config)
            n_params = sum(dict((p.data_ptr(), p.numel()) for p in model.parameters()).values())
            logger.info(f"Training new model from scratch - Total size={n_params/2**20:.2f}M params")
        self.backend_model_full = model
        
        if model_args.use_lora:
            model.enable_input_require_grads()
            model = get_peft_model(model, self.peft_config)
            model.print_trainable_parameters()

        # We resize the embeddings only when necessary to avoid index errors.
        # If you are creating a model from scratch on a small vocab and want a
        # smaller embedding size, remove this test.
        with deepspeed.zero.GatheredParameters(model.get_input_embeddings().weight, modifier_rank=None):
            weights = model.get_input_embeddings().weight
            embedding_size = weights.shape[0]
        if len(self.tokenizer) > embedding_size:
            model.resize_token_embeddings(len(self.tokenizer))

        self.backend_model = model

    
    def __prepare_model_for_inference(
        self,
        model_args: ModelArguments,
        hf_auto_model: HF_AUTOMODEL_TYPE,
        use_accelerator,
        ds_config
    ):
        # TODO: change to accelerate
        logger.info("Preparing model for inference")
        if use_accelerator:
            peft_model_id = model_args.lora_model_path
            self.backend_model = hf_auto_model.from_pretrained(
                    model_args.model_name_or_path,
                    config=self.hf_model_config,
                    device_map="auto",
                    offload_folder="offload",
                    offload_state_dict=True,
                    load_in_8bit = model_args.use_int8,
                )
            if peft_model_id is not None:
                self.backend_model = PeftModel.from_pretrained(
                    self.backend_model, 
                    peft_model_id,
                )
        else:
            from transformers.integrations import HfDeepSpeedConfig
            dschf = HfDeepSpeedConfig(ds_config)
            peft_model_id = model_args.lora_model_path
            # NOTE: Currently offload is not supported by llama
            if self.hf_model_config.model_type == "llama" and model_args.use_ram_optimized_load:
                logger.warning(
                    "llama does not support RAM optimized load. Automatically"
                    " use original load instead."
                )
                model_args.use_ram_optimized_load = False

            if model_args.use_ram_optimized_load and peft_model_id is None:
                try:
                    # RAM-optimized load
                    self.backend_model = hf_auto_model.from_pretrained(
                        model_args.model_name_or_path,
                        config=self.hf_model_config,
                        device_map="auto",
                        offload_folder="offload",
                        offload_state_dict=True,
                    )
                except:
                    logger.warning(
                        "Failed to use RAM optimized load. Automatically"
                        " use original load instead."
                    )
                    # Normal load
                    self.backend_model = hf_auto_model.from_pretrained(
                        model_args.model_name_or_path,
                        config=self.hf_model_config,
                    )
            else:
                if peft_model_id is not None:
                    logger.warning(
                        "LoRA does not support RAM optimized load currently."
                        " Automatically use original load instead."
                    )
                self.backend_model = hf_auto_model.from_pretrained(
                    model_args.model_name_or_path,
                    config=self.hf_model_config,
                )

            self.backend_model_full = self.backend_model
            if peft_model_id is not None:
                self.backend_model = PeftModel.from_pretrained(
                    self.backend_model, peft_model_id
                )

            if self.device == "gpu":
                deepspeed.init_distributed()
                self.ds_engine = deepspeed.initialize(model=self.backend_model, config_params=ds_config)[0]
                self.ds_engine.module.eval()
                
        self.tokenizer.padding_side = "left" # necessary for llama, gpt2 and other decoder models

    
    def get_max_length(self):
        """
        Return max acceptable input length in terms of tokens.
        """
        return self.tokenizer.model_max_length


    def get_tokenizer(self):
        """
        Return the tokenizer of the model.
        """
        return self.tokenizer


    def get_backend_model(self):
        """
        Return the backend model.
        """
        return self.backend_model<|MERGE_RESOLUTION|>--- conflicted
+++ resolved
@@ -31,10 +31,6 @@
     LMFLOW_LORA_TARGET_MODULES_MAPPING
 )
 from lmflow.args import ModelArguments
-<<<<<<< HEAD
-from lmflow.args import ModelArguments
-=======
->>>>>>> d12be518
 
 
 logger = logging.getLogger(__name__)
@@ -95,10 +91,6 @@
         self.tokenizer = self.__prepare_tokenizer(model_args)
         self.torch_dtype = self.__prepare_dtype(model_args)
         self.hf_model_config = self.__prepare_model_config(model_args, hf_auto_model_additional_args)
-<<<<<<< HEAD
-        self.hf_model_config = self.__prepare_model_config(model_args, hf_auto_model_additional_args)
-=======
->>>>>>> d12be518
         self.quant_config = self.__prepare_quant_config(model_args)
         self.peft_config = self.__prepare_peft_config(model_args)
         
@@ -116,8 +108,6 @@
             self.tokenizer.eos_token_id = self.backend_model.config.eos_token_id
         if self.tokenizer.pad_token_id is None:
             self.tokenizer.pad_token_id = self.tokenizer.eos_token_id
-        if self.backend_model.config.pad_token_id is None:
-            self.backend_model.config.pad_token_id = self.tokenizer.pad_token_id
             
         if self.backend_model.config.pad_token_id is None:
             self.backend_model.config.pad_token_id = self.tokenizer.pad_token_id
