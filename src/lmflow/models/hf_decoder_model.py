--- conflicted
+++ resolved
@@ -105,8 +105,7 @@
         # only one local process can concurrently download model & vocab.
 
         self.device = device
-<<<<<<< HEAD
-        
+        self.model_args = model_args
         tokenizer_kwargs = {
             "cache_dir": model_args.cache_dir,
             "use_fast": model_args.use_fast_tokenizer,
@@ -124,12 +123,10 @@
                 " script, save it, and load it from here, using"
                 " --tokenizer_name."
             )
-=======
-        self.model_args = model_args
->>>>>>> 5047f2f1
 
         self.tokenizer = tokenizer  
-  
+
+
         if tune_strategy == 'normal':
             config_kwargs = {
                 "cache_dir": model_args.cache_dir,
